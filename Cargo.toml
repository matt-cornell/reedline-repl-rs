--- conflicted
+++ resolved
@@ -17,13 +17,8 @@
 # See more keys and their definitions at https://doc.rust-lang.org/cargo/reference/manifest.html
 
 [dependencies]
-<<<<<<< HEAD
-reedline = { version = "0.28.0", features = ["external_printer"] }
+reedline = { version = "0.30.0", features = ["external_printer"] }
 nu-ansi-term = { version = "0.50.0" }
-=======
-reedline = { version = "0.30.0", features = ["external_printer"] }
-nu-ansi-term = { version = "0.49.0" }
->>>>>>> a743203c
 crossterm = { version = "0.27.0" }
 yansi = "1.0.1"
 regex = "1"
